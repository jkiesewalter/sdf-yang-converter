--- conflicted
+++ resolved
@@ -1,83 +1,3 @@
-<<<<<<< HEAD
-#include <iostream>
-#include <fstream>
-#include <sstream>
-#include <stdio.h>
-#include <string>
-#include <cstring>
-#include <regex>
-#include <limits>
-#include <memory>
-#include <math.h>
-#include <ctype.h>
-#include <algorithm>
-#include <libyang/libyang.h>
-#include <nlohmann/json.hpp>
-#include <nlohmann/json-schema.hpp>
-#include "sdf.hpp"
-
-// TODO: are these the correct numbers?
-#define MAX_NUM numeric_limits<float>::max() // maximal float
-#define MAX_INT numeric_limits<int>::max() // maximal integer (64)
-#define JSON_MAX_STRING_LENGTH 2097152 // maximal length of a json string
-
-// for convenience
-using json = nlohmann::json;
-using nlohmann::json_schema::json_validator;
-using namespace std;
-
-map<string, sdfCommon*> typedefs;
-/* vector of tuples with typedef names and sdfCommons that use them */
-vector<tuple<string, sdfCommon*>> typerefs;
-
-map<string, sdfCommon*> identities;
-vector<tuple<string, sdfCommon*>> identsLeft;
-
-map<string, sdfCommon*> leafs;
-// leftover references:
-vector<tuple<string, sdfCommon*>> referencesLeft;
-
-map<string, sdfCommon*> branchRefs;
-
-vector<string> stringStore;
-vector<lys_revision> revStore;
-vector<shared_ptr<lys_node>> nodeStore;
-vector<lys_tpdf> tpdfStore;
-vector<lys_restr> restrStore;
-
-struct lys_tpdf stringTpdf = {
-        .name = "string",
-        .type = {.base = LY_TYPE_STRING}
-};
-struct lys_tpdf dec64Tpdf = {
-        .name = "decimal64",
-        .type = {.base = LY_TYPE_DEC64}
-};
-struct lys_tpdf intTpdf = {
-        .name = "int64", // TODO: use another int type, e.g. int32?
-        .type = {.base = LY_TYPE_INT64}
-};
-struct lys_tpdf booleanTpdf = {
-        .name = "boolean",
-        .type = {.base = LY_TYPE_BOOL}
-};
-struct lys_tpdf enumTpdf = {
-        .name = "enumeration",
-        .type = {.base = LY_TYPE_ENUM}
-};
-struct lys_tpdf leafrefTpdf = {
-        .name = "leafref",
-        .type = {.base = LY_TYPE_LEAFREF}
-};
-struct lys_tpdf unionTpdf = {
-        .name = "union",
-        .type = {.base = LY_TYPE_UNION}
-};
-
-/*
- * Cast a char array to string with NULL being
- * translated to the empty string
-=======
 /*!
  * @file converter.cpp
  * @brief The implementation of header converter.hpp
@@ -85,7 +5,6 @@
  * At the core of the converter tool is the piece of software that facilitates
  * the actual conversions. It can generally be split into the two conversion
  * directions SDF to YANG and YANG to SDF.
->>>>>>> 3c59ba27
  */
 #include "converter.hpp"
 
